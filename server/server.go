--- conflicted
+++ resolved
@@ -1135,22 +1135,8 @@
 						log.Infof("Configured IP Whitelists: %s", frontend.WhitelistSourceRange)
 					}
 
-<<<<<<< HEAD
-					if len(frontend.Redirect) > 0 {
-						proto := "http"
-						if s.globalConfiguration.EntryPoints[frontend.Redirect].TLS != nil {
-							proto = "https"
-						}
-
-						regex, replacement, err := s.buildRedirect(proto, entryPoint)
-						if err != nil {
-							log.Fatalf("Error creating Frontend Redirect: %v", err)
-						}
-						rewrite, err := middlewares.NewRewrite(regex, replacement, true)
-=======
 					if frontend.Redirect != nil {
 						rewrite, err := s.buildRedirectHandler(entryPointName, frontend.Redirect)
->>>>>>> b17d5b80
 						if err != nil {
 							log.Errorf("Error creating Frontend Redirect: %v", err)
 						}
@@ -1305,21 +1291,6 @@
 	serverRoute.route.Handler(handler)
 }
 
-<<<<<<< HEAD
-func (s *Server) loadEntryPointConfig(entryPointName string, entryPoint *configuration.EntryPoint) (negroni.Handler, error) {
-	regex := entryPoint.Redirect.Regex
-	replacement := entryPoint.Redirect.Replacement
-	var err error
-	if len(entryPoint.Redirect.EntryPoint) > 0 {
-		var protocol = "http"
-		if s.globalConfiguration.EntryPoints[entryPoint.Redirect.EntryPoint].TLS != nil {
-			protocol = "https"
-		}
-		regex, replacement, err = s.buildRedirect(protocol, entryPoint)
-		if err != nil {
-			return nil, err
-		}
-=======
 func (s *Server) buildRedirectHandler(srcEntryPointName string, redirect *types.Redirect) (*middlewares.Rewrite, error) {
 	// entry point redirect
 	if len(redirect.EntryPoint) > 0 {
@@ -1340,7 +1311,6 @@
 	regex, replacement, err := s.buildRedirect(redirectEntryPoint)
 	if err != nil {
 		return nil, err
->>>>>>> b17d5b80
 	}
 
 	rewrite, err := middlewares.NewRewrite(regex, replacement, true)
