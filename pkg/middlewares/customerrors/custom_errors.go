--- conflicted
+++ resolved
@@ -121,24 +121,10 @@
 	return req, nil
 }
 
-<<<<<<< HEAD
-// codeCatcher is a response writer that detects as soon as possible whether the
-// response is a code within the ranges of codes it watches for. If it is, it
-// simply drops the data from the response. Otherwise, it forwards it directly to
-// the original client (its responseWriter) without any buffering.
-=======
-type responseInterceptor interface {
-	http.ResponseWriter
-	http.Flusher
-	getCode() int
-	isFilteredCode() bool
-}
-
 // codeCatcher is a response writer that detects as soon as possible
 // whether the response is a code within the ranges of codes it watches for.
 // If it is, it simply drops the data from the response.
 // Otherwise, it forwards it directly to the original client (its responseWriter) without any buffering.
->>>>>>> 0a861716
 type codeCatcher struct {
 	headerMap          http.Header
 	code               int
@@ -148,13 +134,8 @@
 	headersSent        bool
 }
 
-<<<<<<< HEAD
 func newCodeCatcher(rw http.ResponseWriter, httpCodeRanges types.HTTPCodeRanges) *codeCatcher {
 	return &codeCatcher{
-=======
-func newCodeCatcher(rw http.ResponseWriter, httpCodeRanges types.HTTPCodeRanges) responseInterceptor {
-	catcher := &codeCatcher{
->>>>>>> 0a861716
 		headerMap:      make(http.Header),
 		code:           http.StatusOK, // If backend does not call WriteHeader on us, we consider it's a 200.
 		responseWriter: rw,
@@ -264,16 +245,6 @@
 	}
 }
 
-type codeCatcherWithCloseNotify struct {
-	*codeCatcher
-}
-
-// CloseNotify returns a channel that receives at most a single value (true)
-// when the client connection has gone away.
-func (cc *codeCatcherWithCloseNotify) CloseNotify() <-chan bool {
-	return cc.responseWriter.(http.CloseNotifier).CloseNotify()
-}
-
 // codeModifier forwards a response back to the client,
 // while enforcing a given response code.
 type codeModifier struct {
@@ -287,7 +258,6 @@
 	responseWriter http.ResponseWriter
 }
 
-<<<<<<< HEAD
 // newCodeModifier returns a codeModifier that enforces the given code.
 func newCodeModifier(rw http.ResponseWriter, code int) *codeModifier {
 	return &codeModifier{
@@ -299,14 +269,10 @@
 
 // Header returns the response headers.
 func (r *codeModifier) Header() http.Header {
-=======
-// Header returns the response headers.
-func (r *codeModifierWithoutCloseNotify) Header() http.Header {
 	if r.headerSent {
 		return r.responseWriter.Header()
 	}
 
->>>>>>> 0a861716
 	if r.headerMap == nil {
 		r.headerMap = make(http.Header)
 	}
@@ -321,17 +287,11 @@
 	return r.responseWriter.Write(buf)
 }
 
-<<<<<<< HEAD
-// WriteHeader sends the headers, with the enforced code (the code in argument
-// is always ignored), if it hasn't already been done.
-func (r *codeModifier) WriteHeader(_ int) {
-=======
 // WriteHeader sends the headers, with the enforced code (the code in argument is always ignored),
 // if it hasn't already been done.
 // WriteHeader is, in the specific case of 1xx status codes, a direct call to the wrapped ResponseWriter, without marking headers as sent,
 // allowing so further calls.
-func (r *codeModifierWithoutCloseNotify) WriteHeader(code int) {
->>>>>>> 0a861716
+func (r *codeModifier) WriteHeader(code int) {
 	if r.headerSent {
 		return
 	}
@@ -371,14 +331,4 @@
 	if flusher, ok := r.responseWriter.(http.Flusher); ok {
 		flusher.Flush()
 	}
-}
-
-type codeModifierWithCloseNotify struct {
-	*codeModifierWithoutCloseNotify
-}
-
-// CloseNotify returns a channel that receives at most a single value (true)
-// when the client connection has gone away.
-func (r *codeModifierWithCloseNotify) CloseNotify() <-chan bool {
-	return r.responseWriter.(http.CloseNotifier).CloseNotify()
 }