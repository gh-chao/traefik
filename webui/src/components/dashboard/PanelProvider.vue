<template>
  <q-card
    flat
    bordered
  >
    <q-card-section>
      <div class="row items-center no-wrap">
        <div class="col text-center">
          <q-avatar
            class="provider-logo"
            font-size="inherit"
          >
            <q-icon :name="`img:${getLogoPath}`" />
          </q-avatar>
        </div>
      </div>
    </q-card-section>
    <q-card-section>
      <div class="text-h6 text-center text-weight-bold">
        {{ getName }}
      </div>
    </q-card-section>
  </q-card>
</template>

<script>
import { defineComponent } from 'vue'

export default defineComponent({
  name: 'PanelProvider',
  props: {
<<<<<<< HEAD
    name: {
      default: '',
      type: String
    }
=======
    name: { type: String, default: undefined, required: false }
>>>>>>> 21c6edcf
  },
  computed: {
    getName () {
      return this.name
    },
    getLogoPath () {
      const name = this.getName.toLowerCase()

      if (name.startsWith('plugin-')) {
        return 'providers/plugin.svg'
      }
      if (name.startsWith('consul-')) {
        return 'providers/consul.svg'
      }
      if (name.startsWith('consulcatalog-')) {
        return 'providers/consulcatalog.svg'
      }
      if (name.startsWith('nomad-')) {
        return 'providers/nomad.svg'
      }

      return `providers/${name}.svg`
    }
  }
})
</script>

<style scoped lang="scss">
  @import "../../css/sass/variables";

  .provider-logo {
    width: 52px;
    height: 52px;
    img {
      width: 100%;
      height: 100%;
    }
  }
</style><|MERGE_RESOLUTION|>--- conflicted
+++ resolved
@@ -29,14 +29,11 @@
 export default defineComponent({
   name: 'PanelProvider',
   props: {
-<<<<<<< HEAD
     name: {
+      type: String,
       default: '',
-      type: String
+      required: false
     }
-=======
-    name: { type: String, default: undefined, required: false }
->>>>>>> 21c6edcf
   },
   computed: {
     getName () {
